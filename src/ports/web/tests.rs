use rocket::{
    config::{Config, Environment},
    http::{ContentType, Cookie, Status},
    local::Client,
    logger::LoggingLevel,
};

use core::prelude::*;
use core::usecases as usecase;

use super::sqlite;
use super::util::*;
use super::*;
use adapters::json;
use pwhash::bcrypt;
use rocket::response::Response;
use serde_json;
use std::fs;
use test::Bencher;
use uuid::Uuid;
use super::*;

fn setup() -> (Client, sqlite::ConnectionPool) {
    let cfg = Config::build(Environment::Development)
        .log_level(LoggingLevel::Debug)
        .finalize()
        .unwrap();
    let uuid = Uuid::new_v4().simple().to_string();
    fs::create_dir_all("test-dbs").unwrap();
    let pool = sqlite::create_connection_pool(&format!("./test-dbs/{}", uuid)).unwrap();
    let rocket = super::rocket_instance(cfg, pool.clone());
    let client = Client::new(rocket).unwrap();
    (client, pool)
}

#[test]
fn create_entry() {
    let (client, db) = setup();
    db.get()
        .unwrap()
        .create_category_if_it_does_not_exist(&Category {
            id: "x".into(),
            created: 0,
            version: 0,
            name: "x".into(),
        })
        .unwrap();
    let req = client.post("/entries")
                    .header(ContentType::JSON)
                    .body(r#"{"title":"foo","description":"blablabla","lat":0.0,"lng":0.0,"categories":["x"],"license":"CC0-1.0","tags":[]}"#);
    let mut response = req.dispatch();
    assert_eq!(response.status(), Status::Ok);
    assert!(
        response
            .headers()
            .iter()
            .any(|h| h.name.as_str() == "Content-Type")
    );
    for h in response.headers().iter() {
        match h.name.as_str() {
            "Content-Type" => assert_eq!(h.value, "application/json"),
            _ => { /* let these through */ }
        }
    }
    let body_str = response.body().and_then(|b| b.into_string()).unwrap();
    let eid = db.get().unwrap().all_entries().unwrap()[0].id.clone();
    assert_eq!(body_str, format!("\"{}\"", eid));
}

#[test]
fn create_entry_with_tag_duplicates() {
    let (client, db) = setup();
    db.get()
        .unwrap()
        .create_category_if_it_does_not_exist(&Category {
            id: "x".into(),
            created: 0,
            version: 0,
            name: "x".into(),
        })
        .unwrap();
    let req = client.post("/entries")
                    .header(ContentType::JSON)
                    .body(r#"{"title":"foo","description":"blablabla","lat":0.0,"lng":0.0,"categories":["x"],"license":"CC0-1.0","tags":["foo","foo"]}"#);
    let mut response = req.dispatch();
    assert_eq!(response.status(), Status::Ok);
    assert!(
        response
            .headers()
            .iter()
            .any(|h| h.name.as_str() == "Content-Type")
    );
    let body_str = response.body().and_then(|b| b.into_string()).unwrap();
    let eid = db.get().unwrap().all_entries().unwrap()[0].id.clone();
    assert_eq!(body_str, format!("\"{}\"", eid));
}

#[test]
fn create_entry_with_sharp_tag() {
    let (client, db) = setup();
    db.get()
        .unwrap()
        .create_category_if_it_does_not_exist(&Category {
            id: "x".into(),
            created: 0,
            version: 0,
            name: "x".into(),
        })
        .unwrap();
    let json = r##"{"title":"foo","description":"blablabla","lat":0.0,"lng":0.0,"categories":["x"],"license":"CC0-1.0","tags":["foo","#bar"]}"##;
    let response = client
        .post("/entries")
        .header(ContentType::JSON)
        .body(json)
        .dispatch();
    assert_eq!(response.status(), Status::Ok);
    let tags = db.get().unwrap().all_entries().unwrap()[0].tags.clone();
    assert_eq!(tags, vec!["foo", "bar"]);
}

#[test]
fn update_entry_with_tag_duplicates() {
    let (client, db) = setup();
    db.get()
        .unwrap()
        .create_category_if_it_does_not_exist(&Category {
            id: "x".into(),
            created: 0,
            version: 0,
            name: "x".into(),
        })
        .unwrap();
    let req = client.post("/entries")
                    .header(ContentType::JSON)
                    .body(r#"{"title":"foo","description":"blablabla","lat":0.0,"lng":0.0,"categories":["x"],"license":"CC0-1.0","tags":["foo","foo"]}"#);
    let _res = req.dispatch();
    let e = db.get().unwrap().all_entries().unwrap()[0].clone();
    let mut json = String::new();
    json.push_str(&format!(
        "{{\"version\":{},\"id\":\"{}\"",
        e.version + 1,
        e.id
    ));
    json.push_str(r#","title":"foo","description":"blablabla","lat":0.0,"lng":0.0,"categories":["x"],"license":"CC0-1.0","tags":["bar","bar"]}"#);
    let url = format!("/entries/{}", e.id);
    let req = client.put(url).header(ContentType::JSON).body(json);
    let response = req.dispatch();
    assert_eq!(response.status(), Status::Ok);
    let e = db.get().unwrap().all_entries().unwrap()[0].clone();
    assert_eq!(e.tags, vec!["bar"]);
}

#[test]
fn get_one_entry() {
    let e = Entry::build()
        .id("get_one_entry_test")
        .title("some")
        .description("desc")
        .finish();

    let (client, db) = setup();
    db.get().unwrap().create_entry(&e).unwrap();
    usecase::rate_entry(
        &mut *db.get().unwrap(),
        usecase::RateEntry {
            context: RatingContext::Humanity,
            value: 2,
            title: "title".into(),
            user: None,
            entry: "get_one_entry_test".into(),
            comment: "bla".into(),
            source: Some("blabla".into()),
        },
    ).unwrap();
    let req = client.get("/entries/get_one_entry_test");
    let mut response = req.dispatch();
    assert_eq!(response.status(), Status::Ok);
    assert!(
        response
            .headers()
            .iter()
            .any(|h| h.name.as_str() == "Content-Type")
    );
    for h in response.headers().iter() {
        match h.name.as_str() {
            "Content-Type" => assert_eq!(h.value, "application/json"),
            _ => { /* let these through */ }
        }
    }
    let body_str = response.body().and_then(|b| b.into_string()).unwrap();
    assert_eq!(body_str.as_str().chars().nth(0).unwrap(), '[');
    let entries: Vec<Entry> = serde_json::from_str(&body_str).unwrap();
    let rid = db.get().unwrap().all_ratings().unwrap()[0].id.clone();
    assert!(body_str.contains(&format!(r#""ratings":["{}"]"#, rid)));
    assert!(entries[0] == e);
}

#[test]
fn get_multiple_entries() {
    let one = Entry::build()
        .id("get_multiple_entry_test_one")
        .title("some")
        .description("desc")
        .finish();
    let two = Entry::build()
        .id("get_multiple_entry_test_two")
        .title("some")
        .description("desc")
        .finish();
    let (client, db) = setup();
    db.get().unwrap().create_entry(&one).unwrap();
    db.get().unwrap().create_entry(&two).unwrap();
    let req = client.get("/entries/get_multiple_entry_test_one,get_multiple_entry_test_two");
    let mut response = req.dispatch();
    assert_eq!(response.status(), Status::Ok);
    assert!(
        response
            .headers()
            .iter()
            .any(|h| h.name.as_str() == "Content-Type")
    );
    for h in response.headers().iter() {
        match h.name.as_str() {
            "Content-Type" => assert_eq!(h.value, "application/json"),
            _ => { /* let these through */ }
        }
    }
    let body_str = response.body().and_then(|b| b.into_string()).unwrap();
    assert_eq!(body_str.as_str().chars().nth(0).unwrap(), '[');
    let entries: Vec<Entry> = serde_json::from_str(&body_str).unwrap();
    assert_eq!(entries.len(), 2);
    assert!(entries.iter().any(|x| *x == one));
    assert!(entries.iter().any(|x| *x == two));
}

#[test]
fn search_with_categories() {
    let entries = vec![
        Entry::build().id("a").categories(vec!["foo"]).finish(),
        Entry::build().id("b").categories(vec!["foo"]).finish(),
        Entry::build().id("c").categories(vec!["bar"]).finish(),
    ];
    let (client, db) = setup();
    let mut conn = db.get().unwrap();
    conn.create_category_if_it_does_not_exist(&Category {
        id: "foo".into(),
        created: 0,
        version: 0,
        name: "foo".into(),
    }).unwrap();
    conn.create_category_if_it_does_not_exist(&Category {
        id: "bar".into(),
        created: 0,
        version: 0,
        name: "bar".into(),
    }).unwrap();
    for e in entries {
        conn.create_entry(&e).unwrap();
    }
    let req = client.get("/search?bbox=-10,-10,10,10&categories=foo");
    let mut response = req.dispatch();
    assert_eq!(response.status(), Status::Ok);
    let body_str = response.body().and_then(|b| b.into_string()).unwrap();
    assert!(body_str.contains("\"b\""));
    assert!(body_str.contains("\"a\""));
    assert!(!body_str.contains("\"c\""));

    let req = client.get("/search?bbox=-10,-10,10,10&categories=bar");
    let mut response = req.dispatch();
    assert_eq!(response.status(), Status::Ok);
    let body_str = response.body().and_then(|b| b.into_string()).unwrap();
    assert!(!body_str.contains("\"b\""));
    assert!(!body_str.contains("\"a\""));
    assert!(body_str.contains("\"c\""));

    let req = client.get("/search?bbox=-10,-10,10,10");
    let mut response = req.dispatch();
    assert_eq!(response.status(), Status::Ok);
    let body_str = response.body().and_then(|b| b.into_string()).unwrap();
    assert!(body_str.contains("\"b\""));
    assert!(body_str.contains("\"a\""));
    assert!(body_str.contains("\"c\""));
}

#[test]
fn search_with_text() {
    let entries = vec![
        Entry::build()
            .title("Foo")
            .description("bla")
            .id("a")
            .finish(),
        Entry::build()
            .title("bar")
            .description("foo")
            .id("b")
            .finish(),
        Entry::build()
            .title("baZ")
            .description("blub")
            .id("c")
            .finish(),
    ];
    let (client, db) = setup();
    let mut conn = db.get().unwrap();
    for e in entries {
        conn.create_entry(&e).unwrap();
    }
    let req = client.get("/search?bbox=-10,-10,10,10&text=Foo");
    let mut response = req.dispatch();
    assert_eq!(response.status(), Status::Ok);
    let body_str = response.body().and_then(|b| b.into_string()).unwrap();
    assert!(body_str.contains("\"a\""));
    assert!(body_str.contains("\"b\""));
    assert!(!body_str.contains("\"c\""));
}

#[ignore]
#[bench]
fn bench_search_in_10_000_rated_entries(b: &mut Bencher) {
    let (entries, ratings) = ::core::util::sort::tests::create_entries_with_ratings(10_000);
    let (client, db) = setup();
    let mut conn = db.get().unwrap();
    for e in entries {
        conn.create_entry(&e).unwrap();
    }
    for r in ratings {
        conn.create_rating(&r).unwrap();
    }
    b.iter(|| client.get("/search?bbox=-10,-10,10,10").dispatch());
}

#[test]
fn search_with_tags() {
    let entries = vec![
        Entry::build().id("a").categories(vec!["foo"]).finish(),
        Entry::build()
            .id("b")
            .tags(vec!["bla-blubb", "foo-bar"])
            .categories(vec!["foo"])
            .finish(),
        Entry::build()
            .id("c")
            .tags(vec!["foo-bar"])
            .categories(vec!["foo"])
            .finish(),
    ];
    let (client, db) = setup();
    let mut conn = db.get().unwrap();
    conn.create_category_if_it_does_not_exist(&Category {
        id: "foo".into(),
        created: 0,
        version: 0,
        name: "foo".into(),
    }).unwrap();
    conn.create_tag_if_it_does_not_exist(&Tag {
        id: "foo-bar".into(),
    }).unwrap();
    conn.create_tag_if_it_does_not_exist(&Tag {
        id: "bla-blubb".into(),
    }).unwrap();
    for e in entries {
        conn.create_entry(&e).unwrap();
    }
    let req = client.get("/search?bbox=-10,-10,10,10&tags=bla-blubb");
    let mut response = req.dispatch();
    assert_eq!(response.status(), Status::Ok);
    let body_str = response.body().and_then(|b| b.into_string()).unwrap();
    assert!(body_str.contains(r#""visible":[{"id":"b","lat":0.0,"lng":0.0}]"#,));

    let req = client.get("/search?bbox=-10,-10,10,10&tags=foo-bar");
    let mut response = req.dispatch();
    assert_eq!(response.status(), Status::Ok);
    let body_str = response.body().and_then(|b| b.into_string()).unwrap();
    assert!(body_str.contains(r#"{"id":"b","#));
    assert!(body_str.contains(r#"{"id":"c","#));
}

#[test]
fn search_with_uppercase_tags() {
    let entries = vec![
        Entry::build().tags(vec!["foo"]).id("a").finish(),
        Entry::build().tags(vec!["bar"]).id("b").finish(),
        Entry::build().tags(vec!["baz"]).id("c").finish(),
    ];
    let (client, db) = setup();
    let mut conn = db.get().unwrap();
    conn.create_tag_if_it_does_not_exist(&Tag { id: "foo".into() })
        .unwrap();
    conn.create_tag_if_it_does_not_exist(&Tag { id: "bar".into() })
        .unwrap();
    conn.create_tag_if_it_does_not_exist(&Tag { id: "baz".into() })
        .unwrap();
    for e in entries {
        conn.create_entry(&e).unwrap();
    }
    let req = client.get("/search?bbox=-10,-10,10,10&tags=Foo");
    let mut response = req.dispatch();
    assert_eq!(response.status(), Status::Ok);
    let body_str = response.body().and_then(|b| b.into_string()).unwrap();
    assert!(body_str.contains("\"a\""));
    assert!(!body_str.contains("\"b\""));
    assert!(!body_str.contains("\"c\""));
}

#[test]
fn search_with_hashtag() {
    let entries = vec![
        Entry::build().id("a").finish(),
        Entry::build()
            .id("b")
            .tags(vec!["bla-blubb", "foo-bar"])
            .finish(),
        Entry::build().id("c").tags(vec!["foo-bar"]).finish(),
    ];
    let (client, db) = setup();
    let mut conn = db.get().unwrap();
    conn.create_tag_if_it_does_not_exist(&Tag {
        id: "bla-blubb".into(),
    }).unwrap();
    conn.create_tag_if_it_does_not_exist(&Tag {
        id: "foo-bar".into(),
    }).unwrap();
    for e in entries {
        conn.create_entry(&e).unwrap();
    }
    let req = client.get("/search?bbox=-10,-10,10,10&text=%23foo-bar");
    let mut response = req.dispatch();
    assert_eq!(response.status(), Status::Ok);
    let body_str = response.body().and_then(|b| b.into_string()).unwrap();
    assert!(
        body_str.contains(
            r#""visible":[{"id":"b","lat":0.0,"lng":0.0},{"id":"c","lat":0.0,"lng":0.0}]"#,
        )
    );
}

#[test]
fn search_with_two_hashtags() {
    let entries = vec![
        Entry::build().id("a").finish(),
        Entry::build()
            .tags(vec!["bla-blubb", "foo-bar"])
            .id("b")
            .finish(),
        Entry::build().tags(vec!["foo-bar"]).id("c").finish(),
    ];
    let (client, db) = setup();
    let mut conn = db.get().unwrap();
    conn.create_tag_if_it_does_not_exist(&Tag {
        id: "bla-blubb".into(),
    }).unwrap();
    conn.create_tag_if_it_does_not_exist(&Tag {
        id: "foo-bar".into(),
    }).unwrap();
    for e in entries {
        conn.create_entry(&e).unwrap();
    }
    let req = client.get("/search?bbox=-10,-10,10,10&text=%23bla-blubb %23foo-bar");
    let mut response = req.dispatch();
    assert_eq!(response.status(), Status::Ok);
    let body_str = response.body().and_then(|b| b.into_string()).unwrap();
    assert!(body_str.contains(r#""visible":[{"id":"b","lat":0.0,"lng":0.0}]"#,));
}

#[test]
// TODO
#[ignore]
fn search_without_specifying_hashtag_symbol() {
    let entries = vec![
        Entry::build().id("a").title("foo").finish(),
        Entry::build()
            .id("b")
            .tags(vec!["bla-blubb", "foo-bar"])
            .title("foo")
            .finish(),
        Entry::build()
            .id("c")
            .tags(vec!["foo-bar"])
            .title("foo")
            .finish(),
    ];
    let (client, db) = setup();
    let mut conn = db.get().unwrap();
    conn.create_tag_if_it_does_not_exist(&Tag {
        id: "bla-blubb".into(),
    }).unwrap();
    conn.create_tag_if_it_does_not_exist(&Tag {
        id: "foo-bar".into(),
    }).unwrap();
    for e in entries {
        conn.create_entry(&e).unwrap();
    }
    let mut response = client
        .get("/search?bbox=-10,-10,10,10&text=bla-blubb")
        .dispatch();
    assert_eq!(response.status(), Status::Ok);
    let body_str = response.body().and_then(|b| b.into_string()).unwrap();
    assert!(body_str.contains(r#""visible":[{"id":"b","lat":0.0,"lng":0.0}]"#,));
}

#[test]
fn extract_ids_test() {
    assert_eq!(extract_ids("abc"), vec!["abc"]);
    assert_eq!(extract_ids("a,b,c"), vec!["a", "b", "c"]);
    assert_eq!(extract_ids("").len(), 0);
    assert_eq!(extract_ids("abc,,d"), vec!["abc", "d"]);
}

#[test]
fn extract_single_hash_tag_from_text() {
    assert_eq!(extract_hash_tags("none").len(), 0);
    assert_eq!(extract_hash_tags("#").len(), 0);
    assert_eq!(extract_hash_tags("foo #bar none"), vec!["bar".to_string()]);
    assert_eq!(extract_hash_tags("foo #bar,none"), vec!["bar".to_string()]);
    assert_eq!(extract_hash_tags("foo#bar,none"), vec!["bar".to_string()]);
    assert_eq!(
        extract_hash_tags("foo#bar none#baz"),
        vec!["bar".to_string(), "baz".to_string()]
    );
    assert_eq!(
        extract_hash_tags("#bar#baz"),
        vec!["bar".to_string(), "baz".to_string()]
    );
    assert_eq!(
        extract_hash_tags("#a-long-tag#baz"),
        vec!["a-long-tag".to_string(), "baz".to_string()]
    );
    assert_eq!(extract_hash_tags("#-").len(), 0);
    assert_eq!(extract_hash_tags("#tag-"), vec!["tag".to_string()]);
}

#[test]
fn remove_hash_tag_from_text() {
    assert_eq!(remove_hash_tags("some #tag"), "some");
    assert_eq!(remove_hash_tags("some#tag"), "some");
    assert_eq!(remove_hash_tags("#tag"), "");
    assert_eq!(remove_hash_tags("some #text with #tags"), "some with");
}

#[test]
fn create_new_user() {
    let (client, db) = setup();
    let req = client
        .post("/users")
        .header(ContentType::JSON)
        .body(r#"{"username":"foo","email":"foo@bar.com","password":"bar"}"#);
    let response = req.dispatch();
    assert_eq!(response.status(), Status::Ok);
    let u = db.get().unwrap().get_user("foo").unwrap();
    assert_eq!(u.username, "foo");
    assert!(bcrypt::verify("bar", &u.password));
    assert!(
        response
            .headers()
            .iter()
            .any(|h| h.name.as_str() == "Content-Type")
    );
    for h in response.headers().iter() {
        match h.name.as_str() {
            "Content-Type" => assert_eq!(h.value, "application/json"),
            _ => { /* let these through */ }
        }
    }
}

#[test]
fn create_rating() {
    let (client, db) = setup();
    let entries = vec![Entry::build().id("foo").finish()];
    let mut conn = db.get().unwrap();
    for e in entries {
        conn.create_entry(&e).unwrap();
    }
    let req = client.post("/ratings")
        .header(ContentType::JSON)
        .body(r#"{"value": 1,"context":"fairness","entry":"foo","comment":"test", "title":"idontcare", "source":"source..."}"#);
    let response = req.dispatch();
    assert_eq!(response.status(), Status::Ok);
    assert_eq!(db.get().unwrap().all_ratings().unwrap()[0].value, 1);
    assert!(
        response
            .headers()
            .iter()
            .any(|h| h.name.as_str() == "Content-Type")
    );
    for h in response.headers().iter() {
        match h.name.as_str() {
            "Content-Type" => assert_eq!(h.value, "application/json"),
            _ => { /* let these through */ }
        }
    }
}

#[test]
fn get_one_rating() {
    let e = Entry::build().id("foo").finish();
    let (client, db) = setup();
    db.get().unwrap().create_entry(&e).unwrap();
    usecase::rate_entry(
        &mut *db.get().unwrap(),
        usecase::RateEntry {
            context: RatingContext::Humanity,
            value: 2,
            user: None,
            title: "title".into(),
            entry: "foo".into(),
            comment: "bla".into(),
            source: Some("blabla".into()),
        },
    ).unwrap();
    let rid = db.get().unwrap().all_ratings().unwrap()[0].id.clone();
    let req = client.get(format!("/ratings/{}", rid));
    let mut response = req.dispatch();
    assert_eq!(response.status(), Status::Ok);
    assert!(
        response
            .headers()
            .iter()
            .any(|h| h.name.as_str() == "Content-Type")
    );
    for h in response.headers().iter() {
        match h.name.as_str() {
            "Content-Type" => assert_eq!(h.value, "application/json"),
            _ => { /* let these through */ }
        }
    }
    let body_str = response.body().and_then(|b| b.into_string()).unwrap();
    assert_eq!(body_str.as_str().chars().nth(0).unwrap(), '[');
    let ratings: Vec<json::Rating> = serde_json::from_str(&body_str).unwrap();
    assert_eq!(ratings[0].id, rid);
    assert_eq!(ratings[0].comments.len(), 1);
}

#[test]
fn ratings_with_and_without_source() {
    let e1 = Entry::build().id("foo").finish();
    let e2 = Entry::build().id("bar").finish();
    let (client, db) = setup();
    db.get().unwrap().create_entry(&e1).unwrap();
    db.get().unwrap().create_entry(&e2).unwrap();
    usecase::rate_entry(
        &mut *db.get().unwrap(),
        usecase::RateEntry {
            context: RatingContext::Humanity,
            value: 2,
            user: None,
            title: "title".into(),
            entry: "foo".into(),
            comment: "bla".into(),
            source: Some("blabla blabla".into()),
        },
    ).unwrap();
    usecase::rate_entry(
        &mut *db.get().unwrap(),
        usecase::RateEntry {
            context: RatingContext::Humanity,
            value: 2,
            user: None,
            title: "title".into(),
            entry: "bar".into(),
            comment: "bla".into(),
            source: Some("blabla blabla".into()),
        },
    ).unwrap();

    let rid = db.get().unwrap().all_ratings().unwrap()[0].id.clone();
    let req = client.get(format!("/ratings/{}", rid));
    let mut response = req.dispatch();
    assert_eq!(response.status(), Status::Ok);
    assert!(
        response
            .headers()
            .iter()
            .any(|h| h.name.as_str() == "Content-Type")
    );
    for h in response.headers().iter() {
        match h.name.as_str() {
            "Content-Type" => assert_eq!(h.value, "application/json"),
            _ => { /* let these through */ }
        }
    }
    let body_str = response.body().and_then(|b| b.into_string()).unwrap();
    assert_eq!(body_str.as_str().chars().nth(0).unwrap(), '[');
    let ratings: Vec<json::Rating> = serde_json::from_str(&body_str).unwrap();
    assert_eq!(ratings[0].id, rid);
    assert_eq!(ratings[0].comments.len(), 1);
}

fn user_id_cookie(response: &Response) -> Option<Cookie<'static>> {
    let cookie = response
        .headers()
        .get("Set-Cookie")
        .filter(|v| v.starts_with("user_id"))
        .nth(0)
        .and_then(|val| Cookie::parse_encoded(val).ok());

    cookie.map(|c| c.into_owned())
}

#[test]
fn post_user() {
    let (client, _) = setup();
    let req1 = client.post("/users").header(ContentType::JSON).body(
        r#"{"username": "foo12341234", "email": "123412341234foo@bar.de", "password": "bar"}"#,
    );
    let response1 = req1.dispatch();
    assert_eq!(response1.status(), Status::Ok);

    let req2 = client.post("/users").header(ContentType::JSON).body(
        r#"{"username": "baz14234134", "email": "123412341234baz@bar.de", "password": "bar"}"#,
    );
    let response2 = req2.dispatch();
    assert_eq!(response2.status(), Status::Ok);
}

#[test]
fn login_with_invalid_credentials() {
    let (client, _) = setup();
    let req = client
        .post("/login")
        .header(ContentType::JSON)
        .body(r#"{"username": "foo", "password": "bar"}"#);
    let response = req.dispatch();
    assert!(!response
        .headers()
        .iter()
        .any(|h| h.name.as_str() == "Set-Cookie"));
    assert_eq!(response.status(), Status::Unauthorized);
}

#[test]
fn login_with_valid_credentials() {
    let (client, db) = setup();
    let users = vec![User {
        id: "123".into(),
        username: "foo".into(),
        password: bcrypt::hash("bar").unwrap(),
        email: "foo@bar".into(),
        email_confirmed: true,
    }];
    let mut conn = db.get().unwrap();
    for u in users {
        conn.create_user(&u).unwrap();
    }
    let response = client
        .post("/login")
        .header(ContentType::JSON)
        .body(r#"{"username": "foo", "password": "bar"}"#)
        .dispatch();
    let cookie = user_id_cookie(&response).unwrap();
    assert_eq!(response.status(), Status::Ok);
    assert!(cookie.value().len() > 25);
}

#[test]
fn login_logout_succeeds() {
    let (client, db) = setup();
    let users = vec![User {
        id: "123".into(),
        username: "foo".into(),
        password: bcrypt::hash("bar").unwrap(),
        email: "foo@bar".into(),
        email_confirmed: true,
    }];
    let mut conn = db.get().unwrap();
    for u in users {
        conn.create_user(&u).unwrap();
    }

    // Login
    let response = client
        .post("/login")
        .header(ContentType::JSON)
        .body(r#"{"username": "foo", "password": "bar"}"#)
        .dispatch();
    let cookie = user_id_cookie(&response).expect("login cookie");

    // Logout
    let response = client
        .post("/logout")
        .header(ContentType::JSON)
        .cookie(cookie)
        .dispatch();
    let cookie = user_id_cookie(&response).expect("logout cookie");
    assert_eq!(response.status(), Status::Ok);
    assert!(cookie.value().is_empty());
}

#[test]
fn get_user() {
    let (client, db) = setup();
    let users = vec![
        User {
            id: "123".into(),
            username: "a".into(),
            password: bcrypt::hash("a").unwrap(),
            email: "a@bar".into(),
            email_confirmed: true,
        },
        User {
            id: "123".into(),
            username: "b".into(),
            password: bcrypt::hash("b").unwrap(),
            email: "b@bar".into(),
            email_confirmed: true,
        },
    ];
    let mut conn = db.get().unwrap();
    for u in users {
        conn.create_user(&u).unwrap();
    }
    let response = client
        .post("/login")
        .header(ContentType::JSON)
        .body(r#"{"username": "a", "password": "a"}"#)
        .dispatch();

    let cookie = user_id_cookie(&response).unwrap();

    let response = client
        .get("/users/b")
        .header(ContentType::JSON)
        .cookie(cookie.clone())
        .dispatch();

    assert_eq!(response.status(), Status::Forbidden);

    let mut response = client
        .get("/users/a")
        .header(ContentType::JSON)
        .cookie(cookie)
        .dispatch();

    let body_str = response.body().and_then(|b| b.into_string()).unwrap();
    assert_eq!(response.status(), Status::Ok);
    assert_eq!(body_str, r#"{"username":"a","email":"a@bar"}"#);
    assert!(
        response
            .headers()
            .iter()
            .any(|h| h.name.as_str() == "Content-Type")
    );
    for h in response.headers().iter() {
        match h.name.as_str() {
            "Content-Type" => assert_eq!(h.value, "application/json"),
            _ => { /* let these through */ }
        }
    }
}

#[test]
fn confirm_email_address() {
    let (client, db) = setup();
    let users = vec![User {
        id: "123".into(),
        username: "foo".into(),
        password: bcrypt::hash("bar").unwrap(),
        email: "a@bar.de".into(),
        email_confirmed: false,
    }];
    let mut conn = db.get().unwrap();
    for u in users {
        conn.create_user(&u).unwrap();
    }

    let response = client
        .post("/login")
        .header(ContentType::JSON)
        .body(r#"{"username": "foo", "password": "bar"}"#)
        .dispatch();

    assert_eq!(response.status(), Status::Forbidden);
    assert_eq!(
        db.get().unwrap().all_users().unwrap()[0].email_confirmed,
        false
    );

    let response = client
        .post("/confirm-email-address")
        .header(ContentType::JSON)
        .body(r#"{"u_id": "123"}"#)
        .dispatch();
    assert_eq!(response.status(), Status::Ok);
    assert_eq!(
        db.get().unwrap().all_users().unwrap()[0].email_confirmed,
        true
    );

    let response = client
        .post("/login")
        .header(ContentType::JSON)
        .body(r#"{"username": "foo", "password": "bar"}"#)
        .dispatch();
    let cookie: Cookie = response
        .headers()
        .iter()
        .filter(|h| h.name == "Set-Cookie")
        .filter(|h| h.value.contains("user_id="))
        .nth(0)
        .unwrap()
        .value
        .parse()
        .unwrap();

    assert_eq!(response.status(), Status::Ok);
    assert!(cookie.value().len() > 25);
}

//TODO: make it pass
#[ignore]
#[test]
fn send_confirmation_email() {
    let (client, db) = setup();
    let users = vec![User {
        id: "123".into(),
        username: "foo".into(),
        password: bcrypt::hash("bar").unwrap(),
        email: "a@bar.de".into(),
        email_confirmed: false,
    }];
    let mut conn = db.get().unwrap();
    for u in users {
        conn.create_user(&u).unwrap();
    }

    let response = client
        .post("/send-confirmation-email")
        .header(ContentType::JSON)
        .body(r#""foo""#)
        .dispatch();
    assert_eq!(response.status(), Status::Ok);
}

#[test]
fn subscribe_to_bbox() {
    let (client, db) = setup();
    let users = vec![User {
        id: "123".into(),
        username: "foo".into(),
        password: bcrypt::hash("bar").unwrap(),
        email: "foo@bar".into(),
        email_confirmed: true,
    }];
    let mut conn = db.get().unwrap();
    for u in users {
        conn.create_user(&u).unwrap();
        conn.confirm_email_address("123").unwrap();
    }
    let response = client
        .post("/login")
        .header(ContentType::JSON)
        .body(r#"{"username": "foo", "password": "bar"}"#)
        .dispatch();
    let cookie = user_id_cookie(&response).unwrap();
    let response = client
        .post("/subscribe-to-bbox")
        .header(ContentType::JSON)
        .cookie(cookie)
        .body(r#"[{"lat":-10.0,"lng":-10.0},{"lat":10.0,"lng":10.0}]"#)
        .dispatch();
    assert_eq!(response.status(), Status::Ok);
}

#[test]
fn export_csv() {
    let (client, db) = setup();
    let mut entries = vec![
        Entry::build()
            .id("entry1")
            .version(3)
            .title("title1")
            .description("desc1")
            .lat(0.1)
            .lng(0.2)
            .categories(vec![
                "2cd00bebec0c48ba9db761da48678134",
                "77b3c33a92554bcf8e8c2c86cedd6f6f",
            ])
            .tags(vec!["bli", "bla"])
            .license(Some("license1"))
            .finish(),
        Entry::build()
            .id("entry2")
            .categories(vec!["2cd00bebec0c48ba9db761da48678134"])
            .lat(0.0)
            .lng(0.0)
            .finish(),
        Entry::build()
            .id("entry3")
            .categories(vec!["77b3c33a92554bcf8e8c2c86cedd6f6f"])
            .lat(2.0)
            .lng(2.0)
            .finish(),
    ];
    entries[0].street = Some("street1".to_string());
    entries[0].osm_node = Some(1);
    entries[0].created = 2;
    entries[0].zip = Some("zip1".to_string());
    entries[0].city = Some("city1".to_string());
    entries[0].country = Some("country1".to_string());
    entries[0].homepage = Some("homepage1".to_string());

    let mut conn = db.get().unwrap();
    conn.create_category_if_it_does_not_exist(&Category {
        id: "2cd00bebec0c48ba9db761da48678134".into(),
        created: 0,
        version: 0,
        name: "cat1".into(),
    }).unwrap();
    conn.create_category_if_it_does_not_exist(&Category {
        id: "77b3c33a92554bcf8e8c2c86cedd6f6f".into(),
        created: 0,
        version: 0,
        name: "cat2".into(),
    }).unwrap();
    conn.create_tag_if_it_does_not_exist(&Tag { id: "bli".into() })
        .unwrap();
    conn.create_tag_if_it_does_not_exist(&Tag { id: "bla".into() })
        .unwrap();
    for e in entries {
        conn.create_entry(&e).unwrap();
    }
    let diversity = RatingContext::Diversity;
    conn.create_rating(&Rating {
<<<<<<< HEAD
        id       : "123".into(),
        entry_id : "entry1".into(),
        created  : 123,
        title    : "rating1".into(),
        value    : 2,
        context  : diversity.clone(),
        source   : None,
    }).unwrap();
    conn.create_rating(&Rating {
        id       : "345".into(),
        entry_id : "entry1".into(),
        created  : 123,
        title    : "rating2".into(),
        value    : 4,
        context  : diversity,
        source   : None,
=======
        id: "123".into(),
        entry_id: "entry1".into(),
        created: 123,
        title: "rating1".into(),
        value: 2,
        context: diversity.clone(),
        source: None,
    }).unwrap();
    conn.create_rating(&Rating {
        id: "345".into(),
        entry_id: "entry1".into(),
        created: 123,
        title: "rating2".into(),
        value: 4,
        context: diversity,
        source: None,
>>>>>>> 3026aee2
    }).unwrap();

    calculate_all_ratings(&*conn).unwrap();

    let req = client.get("/export/entries.csv?bbox=-1,-1,1,1");
    let mut response = req.dispatch();
    assert_eq!(response.status(), Status::Ok);
    for h in response.headers().iter() {
        match h.name.as_str() {
            "Content-Type" => assert_eq!(h.value, "text/csv; charset=utf-8"),
            _ => { /* let these through */ }
        }
    }
    let body_str = response.body().and_then(|b| b.into_string()).unwrap();
    assert_eq!(body_str, "id,osm_node,created,version,title,description,lat,lng,street,zip,city,country,homepage,categories,tags,license,avg_rating\n\
        entry1,1,2,3,title1,desc1,0.1,0.2,street1,zip1,city1,country1,homepage1,\"cat1,cat2\",\"bli,bla\",license1,0.5\n\
        entry2,,0,0,,,0,0,,,,,,cat1,,,0\n");
}<|MERGE_RESOLUTION|>--- conflicted
+++ resolved
@@ -1023,7 +1023,6 @@
     }
     let diversity = RatingContext::Diversity;
     conn.create_rating(&Rating {
-<<<<<<< HEAD
         id       : "123".into(),
         entry_id : "entry1".into(),
         created  : 123,
@@ -1040,24 +1039,6 @@
         value    : 4,
         context  : diversity,
         source   : None,
-=======
-        id: "123".into(),
-        entry_id: "entry1".into(),
-        created: 123,
-        title: "rating1".into(),
-        value: 2,
-        context: diversity.clone(),
-        source: None,
-    }).unwrap();
-    conn.create_rating(&Rating {
-        id: "345".into(),
-        entry_id: "entry1".into(),
-        created: 123,
-        title: "rating2".into(),
-        value: 4,
-        context: diversity,
-        source: None,
->>>>>>> 3026aee2
     }).unwrap();
 
     calculate_all_ratings(&*conn).unwrap();
