use core::entities::Category;
use core::entities::Entry;
use core::entities::Category;

#[derive(Debug, Serialize)]
pub struct CsvRecord {
    pub id: String,
    pub osm_node: Option<u64>,
    pub created: u64,
    pub version: u64,
    pub title: String,
    pub description: String,
    pub lat: f64,
    pub lng: f64,
    pub street: Option<String>,
    pub zip: Option<String>,
    pub city: Option<String>,
    pub country: Option<String>,
    pub homepage: Option<String>,
    pub categories: String,
    pub tags: String,
    pub license: Option<String>,
}

<<<<<<< HEAD


impl From<(Entry, Vec<Category>)> for CsvRecord {
    fn from(t: (Entry, Vec<Category>)) -> Self {
        let (e,categories) = t;
=======
impl From<(Entry, Vec<Category>)> for CsvRecord {
    fn from(t: (Entry, Vec<Category>)) -> Self {
        let (e, categories) = t;
>>>>>>> c691273e

        let Entry {
            id,
            osm_node,
            created,
            version,
            title,
            description,
            lat,
            lng,
            street,
            zip,
            city,
            country,
            homepage,
            license,
            ..
        } = e;

<<<<<<< HEAD
        let categories = categories.into_iter().map(|c| c.name).collect::<Vec<_>>().join(",");
=======
        let categories = categories
            .into_iter()
            .map(|c| c.name)
            .collect::<Vec<_>>()
            .join(",");
>>>>>>> c691273e
        let tags = e.tags.join(",");

        CsvRecord {
            id,
            osm_node: osm_node.map(|x| x as u64),
            created: created as u64,
            version: version as u64,
            title,
            description,
            lat,
            lng,
            street,
            zip,
            city,
            country,
            homepage,
            license,
            categories,
            tags,
        }
    }
}<|MERGE_RESOLUTION|>--- conflicted
+++ resolved
@@ -1,6 +1,5 @@
 use core::entities::Category;
 use core::entities::Entry;
-use core::entities::Category;
 
 #[derive(Debug, Serialize)]
 pub struct CsvRecord {
@@ -22,17 +21,9 @@
     pub license: Option<String>,
 }
 
-<<<<<<< HEAD
-
-
-impl From<(Entry, Vec<Category>)> for CsvRecord {
-    fn from(t: (Entry, Vec<Category>)) -> Self {
-        let (e,categories) = t;
-=======
 impl From<(Entry, Vec<Category>)> for CsvRecord {
     fn from(t: (Entry, Vec<Category>)) -> Self {
         let (e, categories) = t;
->>>>>>> c691273e
 
         let Entry {
             id,
@@ -52,15 +43,11 @@
             ..
         } = e;
 
-<<<<<<< HEAD
-        let categories = categories.into_iter().map(|c| c.name).collect::<Vec<_>>().join(",");
-=======
         let categories = categories
             .into_iter()
             .map(|c| c.name)
             .collect::<Vec<_>>()
             .join(",");
->>>>>>> c691273e
         let tags = e.tags.join(",");
 
         CsvRecord {
