use crate::core::{
    prelude::*,
    util::{parse::parse_url_param, validate::Validate},
};

#[rustfmt::skip]
#[derive(Deserialize, Debug, Clone)]
pub struct NewPlace {
    pub title          : String,
    pub description    : String,
    pub lat            : f64,
    pub lng            : f64,
    pub street         : Option<String>,
    pub zip            : Option<String>,
    pub city           : Option<String>,
    pub country        : Option<String>,
    pub state          : Option<String>,
    pub email          : Option<String>,
    pub telephone      : Option<String>,
    pub homepage       : Option<String>,
    pub opening_hours  : Option<String>,
    pub categories     : Vec<String>,
    pub tags           : Vec<String>,
    pub license        : String,
    pub image_url      : Option<String>,
    pub image_link_url : Option<String>,
}

#[derive(Debug, Clone)]
pub struct Storable {
    place: Place,
    clearance_org_ids: Vec<Id>,
}

pub fn prepare_new_place<D: Db>(
    db: &D,
    e: NewPlace,
    created_by_email: Option<&str>,
    created_by_org: Option<&Organization>,
) -> Result<Storable> {
    let NewPlace {
        title,
        description,
        categories,
        email,
        telephone,
        lat,
        lng,
        street,
        zip,
        city,
        country,
        state,
        tags,
        license,
        homepage,
        opening_hours,
        image_url,
        image_link_url,
        ..
    } = e;
    let pos = match MapPoint::try_from_lat_lng_deg(lat, lng) {
        None => return Err(ParameterError::InvalidPosition.into()),
        Some(pos) => pos,
    };

    let categories: Vec<_> = categories.into_iter().map(Id::from).collect();
    let old_tags = vec![];
    let new_tags = super::prepare_tag_list(
        Category::merge_ids_into_tags(&categories, tags)
            .iter()
            .map(String::as_str),
    );
<<<<<<< HEAD
    let clearance_org_ids =
        super::authorize_editing_of_tagged_entry(db, &old_tags, &new_tags, None)?;

=======
    super::check_and_count_owned_tags(db, &tags, created_by_org)?;
>>>>>>> ac21cde3
    let address = Address {
        street,
        zip,
        city,
        country,
        state,
    };
    let address = if address.is_empty() {
        None
    } else {
        Some(address)
    };
    let location = Location { pos, address };

    let contact = if email.is_some() || telephone.is_some() {
        Some(Contact {
            email: email.map(Into::into),
            phone: telephone,
        })
    } else {
        None
    };

    let homepage = homepage
        .and_then(|ref url| parse_url_param(url).transpose())
        .transpose()?;
    let image = image_url
        .and_then(|ref url| parse_url_param(url).transpose())
        .transpose()?;
    let image_href = image_link_url
        .and_then(|ref url| parse_url_param(url).transpose())
        .transpose()?;
    let links = if homepage.is_some() || image.is_some() || image_href.is_some() {
        Some(Links {
            homepage,
            image,
            image_href,
        })
    } else {
        None
    };

    let place = Place {
        id: Id::new(),
        license,
        revision: Revision::initial(),
        created: Activity::now(created_by_email.map(Into::into)),
        title,
        description,
        location,
        contact,
        opening_hours: opening_hours
            .map(|s| {
                s.parse()
                    .map_err(|_| Error::Parameter(ParameterError::InvalidOpeningHours))
            })
            .transpose()?,
        links,
        tags: new_tags,
    };
    place.validate()?;
    Ok(Storable {
        place,
        clearance_org_ids,
    })
}

pub fn store_new_place<D: Db>(db: &D, s: Storable) -> Result<(Place, Vec<Rating>)> {
    let Storable {
        place,
        clearance_org_ids,
    } = s;
    debug!("Storing new place revision: {:?}", place);
    for t in &place.tags {
        db.create_tag_if_it_does_not_exist(&Tag { id: t.clone() })?;
    }
    db.create_or_update_place(place.clone())?;
    if !clearance_org_ids.is_empty() {
        let pending_clearance = PendingClearanceForPlace {
            place_id: place.id.clone(),
            created_at: place.created.at,
            last_cleared_revision: None,
        };
        super::clearance::place::add_pending_clearance(db, &clearance_org_ids, &pending_clearance)?;
    }
    // No initial ratings so far
    let ratings = vec![];
    Ok((place, ratings))
}

#[cfg(test)]
mod tests {

    use super::super::tests::MockDb;
    use super::*;

    #[test]
    fn create_new_valid_place() {
        #[rustfmt::skip]
        let x = NewPlace {
            title       : "foo".into(),
            description : "bar".into(),
            lat         : 0.0,
            lng         : 0.0,
            street      : None,
            zip         : None,
            city        : None,
            country     : None,
            state       : None,
            email       : None,
            telephone   : None,
            homepage    : None,
            opening_hours: None,
            categories  : vec![],
            tags        : vec![],
            license     : "CC0-1.0".into(),
            image_url     : None,
            image_link_url: None,
        };
        let mock_db = MockDb::default();
        let now = TimestampMs::now();
        let storable = prepare_new_place(&mock_db, x, Some("test@example.com"), None).unwrap();
        let (_, initial_ratings) = store_new_place(&mock_db, storable).unwrap();
        assert!(initial_ratings.is_empty());
        assert_eq!(mock_db.entries.borrow().len(), 1);
        let (x, _) = &mock_db.entries.borrow()[0];
        assert_eq!(x.title, "foo");
        assert_eq!(x.description, "bar");
        assert!(x.created.at >= now);
        assert_eq!(x.created.by, Some("test@example.com".into()));
        assert_eq!(x.revision, Revision::initial());
    }

    #[test]
    fn create_place_with_invalid_email() {
        #[rustfmt::skip]
        let x = NewPlace {
            title       : "foo".into(),
            description : "bar".into(),
            lat         : 0.0,
            lng         : 0.0,
            street      : None,
            zip         : None,
            city        : None,
            country     : None,
            state       : None,
            email       : Some("fooo-not-ok".into()),
            telephone   : None,
            homepage    : None,
            opening_hours: None,
            categories  : vec![],
            tags        : vec![],
            license     : "CC0-1.0".into(),
            image_url     : None,
            image_link_url: None,
        };
        let mock_db: MockDb = MockDb::default();
        assert!(prepare_new_place(&mock_db, x, None, None).is_err());
    }

    #[test]
    fn add_new_valid_place_with_tags() {
        #[rustfmt::skip]
        let x = NewPlace {
            title       : "foo".into(),
            description : "bar".into(),
            lat         : 0.0,
            lng         : 0.0,
            street      : None,
            zip         : None,
            city        : None,
            country     : None,
            state       : None,
            email       : None,
            telephone   : None,
            homepage    : None,
            opening_hours: None,
            categories  : vec![],
            tags        : vec!["foo".into(),"bar".into()],
            license     : "CC0-1.0".into(),
            image_url     : None,
            image_link_url: None,
        };
        let mock_db = MockDb::default();
        let e = prepare_new_place(&mock_db, x, None, None).unwrap();
        assert!(store_new_place(&mock_db, e).is_ok());
        assert_eq!(mock_db.tags.borrow().len(), 2);
        assert_eq!(mock_db.entries.borrow().len(), 1);
    }
}<|MERGE_RESOLUTION|>--- conflicted
+++ resolved
@@ -71,13 +71,9 @@
             .iter()
             .map(String::as_str),
     );
-<<<<<<< HEAD
     let clearance_org_ids =
-        super::authorize_editing_of_tagged_entry(db, &old_tags, &new_tags, None)?;
-
-=======
-    super::check_and_count_owned_tags(db, &tags, created_by_org)?;
->>>>>>> ac21cde3
+        super::authorize_editing_of_tagged_entry(db, &old_tags, &new_tags, created_by_org)?;
+
     let address = Address {
         street,
         zip,
